--- conflicted
+++ resolved
@@ -1,11 +1,6 @@
 [package]
-<<<<<<< HEAD
 name = "clicker-data-collector"
 version = "0.1.0"
-=======
-name = "laser-precision-adjust"
-version = "0.25.3"
->>>>>>> ac0368cd
 edition = "2021"
 authors = ["ololoshka2871"]
 readme = "README.md"
@@ -32,26 +27,11 @@
 tokio-serial = "5.4"
 tokio-util = { version = "0.7", default-features = false, features = ["codec"] }
 
-<<<<<<< HEAD
-log = "0.4"
-env_logger = "0.11.2"
-
-=======
 ### serialisation
->>>>>>> ac0368cd
 serde = { version = "^1.0", features = ["derive"] }
 serde_json = "1.0"
 
-### math
-ndarray = "0.13"
-csaps = "0.3"
-varpro = "0.6"
-nalgebra = "0.32"
-
 ###
-
-laser-setup-interface = { git = "https://github.com/ololoshka2871/Laser-setup-interface.git" }
-
 typescript-converter-macro = { path = "./typescript-converter-macro" }
 
 ### server
@@ -74,11 +54,4 @@
 name = "clicker_data_collector"
 
 [[bin]]
-<<<<<<< HEAD
-name = "clicker-data-collector-server"
-=======
-name = "laser-precision-adjust-server"
-
-[[bin]]
-name = "try_approximate"
->>>>>>> ac0368cd
+name = "clicker-data-collector-server"