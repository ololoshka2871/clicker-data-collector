--- conflicted
+++ resolved
@@ -57,7 +57,6 @@
         let module = module.fold_with(&mut strip(top_level_mark));
 
         // https://rustdoc.swc.rs/swc/struct.Compiler.html#method.print
-<<<<<<< HEAD
         let mut args = PrintArgs::default();
         args.inline_sources_content = true;
         args.source_map = SourceMapsConfig::Bool(true);
@@ -66,25 +65,6 @@
         args.codegen_config.minify = false;
         
         let ret = compiler.print(&module, args).expect("print failed");
-=======
-        let ret = compiler
-            .print(
-                &module,                      // ast to print
-                None,                         // source file name
-                None,                         // output path
-                false,                        // inline sources content
-                EsVersion::EsNext,            // target ES version
-                SourceMapsConfig::Bool(true), // source map config
-                &Default::default(),          // source map names
-                None,                         // original source map
-                false,                         // minify
-                Some(compiler.comments()),    // comments
-                false,                        // emit source map columns
-                false,                        // ascii only
-                "//Ts -> JS via SWC\n\n",     // preable
-            )
-            .expect("print failed");
->>>>>>> ac0368cd
 
         return (ret.code, ret.map.expect("No map generated"));
     });
